--- conflicted
+++ resolved
@@ -28,13 +28,8 @@
           username: ${{ github.actor }}
           password: ${{ secrets.GITHUB_TOKEN }}
       - name: Setup Cosign
-<<<<<<< HEAD
         uses: sigstore/cosign-installer@dd6b2e2b610a11fd73dd187a43d57cc1394e35f9 # v3.0.5
-      - uses: anchore/sbom-action/download-syft@422cb34a0f8b599678c41b21163ea6088edb2624 # v0.14.1
-=======
-        uses: sigstore/cosign-installer@9e9de2292db7abb3f51b7f4808d98f0d347a8919 # v3.0.2
       - uses: anchore/sbom-action/download-syft@4d571ad1038a9cc29d676154ef265ab8f9027042 # v0.14.2
->>>>>>> e7c70414
       - name: Create release and SBOM
         if: startsWith(github.ref, 'refs/tags/v')
         uses: goreleaser/goreleaser-action@f82d6c1c344bcacabba2c841718984797f664a6b # v4.2.0
