module github.com/doodlescheduling/flux-build

go 1.20

// Required to keep oras.land/oras-go happy, as it will otherwise fail with
// "assignment mismatch: 3 variables but registry.PingV2Registry returns 2 values"
//
// Check again when oras.land/oras-go is updated to >=v2.0.0, which is a
// dependency of Helm.
replace github.com/docker/docker => github.com/docker/docker v20.10.23+incompatible

require (
	github.com/Masterminds/semver/v3 v3.2.1
	github.com/cyphar/filepath-securejoin v0.2.3
	github.com/docker/cli v23.0.6+incompatible
	github.com/drone/envsubst v1.0.3
	github.com/fluxcd/helm-controller/api v0.33.0
	github.com/fluxcd/pkg/apis/kustomize v1.0.0
	github.com/fluxcd/pkg/oci v0.24.0
	github.com/fluxcd/pkg/runtime v0.35.0
	github.com/fluxcd/pkg/version v0.2.1
	github.com/fluxcd/source-controller/api v0.36.1
	github.com/go-logr/logr v1.2.4
	github.com/go-logr/zapr v1.2.3
	github.com/google/go-containerregistry v0.15.1
	github.com/onsi/gomega v1.27.7
	github.com/opencontainers/go-digest v1.0.0
	github.com/otiai10/copy v1.11.0
	github.com/sigstore/cosign v1.13.1
	github.com/sigstore/sigstore v1.5.2
	github.com/spf13/pflag v1.0.5
	github.com/spf13/viper v1.13.0
	go.uber.org/zap v1.24.0
<<<<<<< HEAD
	golang.org/x/sync v0.1.0
=======
	golang.org/x/sync v0.2.0
>>>>>>> 47b9ea2a
	helm.sh/helm/v3 v3.11.3
	k8s.io/api v0.26.3
	k8s.io/apiextensions-apiserver v0.26.3
	k8s.io/apimachinery v0.26.3
	k8s.io/helm v2.17.0+incompatible
	sigs.k8s.io/kustomize/api v0.12.1
	sigs.k8s.io/kustomize/kyaml v0.13.9
	sigs.k8s.io/yaml v1.3.0
)

require (
	bitbucket.org/creachadair/shell v0.0.7 // indirect
	cloud.google.com/go/compute v1.19.1 // indirect
	cloud.google.com/go/compute/metadata v0.2.3 // indirect
	github.com/AdaLogics/go-fuzz-headers v0.0.0-20230106234847-43070de90fa1 // indirect
	github.com/AliyunContainerService/ack-ram-tool/pkg/credentials/alibabacloudsdkgo/helper v0.2.0 // indirect
	github.com/Azure/azure-sdk-for-go v68.0.0+incompatible // indirect
	github.com/Azure/azure-sdk-for-go/sdk/azcore v1.5.0-beta.1 // indirect
	github.com/Azure/azure-sdk-for-go/sdk/azidentity v1.3.0-beta.4 // indirect
	github.com/Azure/azure-sdk-for-go/sdk/internal v1.1.2 // indirect
	github.com/Azure/go-ansiterm v0.0.0-20210617225240-d185dfc1b5a1 // indirect
	github.com/Azure/go-autorest v14.2.0+incompatible // indirect
	github.com/Azure/go-autorest/autorest v0.11.28 // indirect
	github.com/Azure/go-autorest/autorest/adal v0.9.21 // indirect
	github.com/Azure/go-autorest/autorest/azure/auth v0.5.11 // indirect
	github.com/Azure/go-autorest/autorest/azure/cli v0.4.6 // indirect
	github.com/Azure/go-autorest/autorest/date v0.3.0 // indirect
	github.com/Azure/go-autorest/logger v0.2.1 // indirect
	github.com/Azure/go-autorest/tracing v0.6.0 // indirect
	github.com/AzureAD/microsoft-authentication-library-for-go v0.9.0 // indirect
	github.com/BurntSushi/toml v1.2.1 // indirect
	github.com/MakeNowJust/heredoc v1.0.0 // indirect
	github.com/Masterminds/goutils v1.1.1 // indirect
	github.com/Masterminds/sprig/v3 v3.2.3 // indirect
	github.com/Masterminds/squirrel v1.5.3 // indirect
	github.com/ThalesIgnite/crypto11 v1.2.5 // indirect
	github.com/alibabacloud-go/alibabacloud-gateway-spi v0.0.4 // indirect
	github.com/alibabacloud-go/cr-20160607 v1.0.1 // indirect
	github.com/alibabacloud-go/cr-20181201 v1.0.10 // indirect
	github.com/alibabacloud-go/darabonba-openapi v0.1.18 // indirect
	github.com/alibabacloud-go/debug v0.0.0-20190504072949-9472017b5c68 // indirect
	github.com/alibabacloud-go/endpoint-util v1.1.1 // indirect
	github.com/alibabacloud-go/openapi-util v0.0.11 // indirect
	github.com/alibabacloud-go/tea v1.1.18 // indirect
	github.com/alibabacloud-go/tea-utils v1.4.4 // indirect
	github.com/alibabacloud-go/tea-xml v1.1.2 // indirect
	github.com/aliyun/credentials-go v1.2.3 // indirect
	github.com/asaskevich/govalidator v0.0.0-20210307081110-f21760c49a8d // indirect
	github.com/aws/aws-sdk-go-v2 v1.17.7 // indirect
	github.com/aws/aws-sdk-go-v2/config v1.18.19 // indirect
	github.com/aws/aws-sdk-go-v2/credentials v1.13.18 // indirect
	github.com/aws/aws-sdk-go-v2/feature/ec2/imds v1.13.1 // indirect
	github.com/aws/aws-sdk-go-v2/internal/configsources v1.1.31 // indirect
	github.com/aws/aws-sdk-go-v2/internal/endpoints/v2 v2.4.25 // indirect
	github.com/aws/aws-sdk-go-v2/internal/ini v1.3.32 // indirect
	github.com/aws/aws-sdk-go-v2/service/ecr v1.18.7 // indirect
	github.com/aws/aws-sdk-go-v2/service/ecrpublic v1.13.17 // indirect
	github.com/aws/aws-sdk-go-v2/service/internal/presigned-url v1.9.25 // indirect
	github.com/aws/aws-sdk-go-v2/service/sso v1.12.6 // indirect
	github.com/aws/aws-sdk-go-v2/service/ssooidc v1.14.6 // indirect
	github.com/aws/aws-sdk-go-v2/service/sts v1.18.7 // indirect
	github.com/aws/smithy-go v1.13.5 // indirect
	github.com/awslabs/amazon-ecr-credential-helper/ecr-login v0.0.0-20221004211355-a250ad2ca1e3 // indirect
	github.com/benbjohnson/clock v1.1.0 // indirect
	github.com/beorn7/perks v1.0.1 // indirect
	github.com/bgentry/speakeasy v0.1.0 // indirect
	github.com/blang/semver v3.5.1+incompatible // indirect
	github.com/cenkalti/backoff/v4 v4.2.0 // indirect
	github.com/census-instrumentation/opencensus-proto v0.4.1 // indirect
	github.com/cespare/xxhash/v2 v2.2.0 // indirect
	github.com/chai2010/gettext-go v1.0.2 // indirect
	github.com/chrismellard/docker-credential-acr-env v0.0.0-20221002210726-e883f69e0206 // indirect
	github.com/clbanning/mxj/v2 v2.5.6 // indirect
	github.com/cncf/udpa/go v0.0.0-20220112060539-c52dc94e7fbe // indirect
	github.com/cncf/xds/go v0.0.0-20230105202645-06c439db220b // indirect
	github.com/common-nighthawk/go-figure v0.0.0-20210622060536-734e95fb86be // indirect
	github.com/containerd/containerd v1.7.0 // indirect
	github.com/containerd/stargz-snapshotter/estargz v0.14.3 // indirect
	github.com/coreos/go-oidc/v3 v3.5.0 // indirect
	github.com/coreos/go-semver v0.3.0 // indirect
	github.com/coreos/go-systemd/v22 v22.5.0 // indirect
	github.com/cpuguy83/go-md2man/v2 v2.0.2 // indirect
	github.com/cyberphone/json-canonicalization v0.0.0-20210823021906-dc406ceaf94b // indirect
	github.com/davecgh/go-spew v1.1.1 // indirect
	github.com/dimchansky/utfbom v1.1.1 // indirect
	github.com/docker/distribution v2.8.1+incompatible // indirect
	github.com/docker/docker v23.0.5+incompatible // indirect
	github.com/docker/docker-credential-helpers v0.7.0 // indirect
	github.com/docker/go-connections v0.4.0 // indirect
	github.com/docker/go-metrics v0.0.1 // indirect
	github.com/docker/go-units v0.5.0 // indirect
	github.com/dustin/go-humanize v1.0.1 // indirect
	github.com/emicklei/go-restful/v3 v3.10.1 // indirect
	github.com/envoyproxy/go-control-plane v0.10.3 // indirect
	github.com/envoyproxy/protoc-gen-validate v0.9.1 // indirect
	github.com/evanphx/json-patch v5.6.0+incompatible // indirect
	github.com/evanphx/json-patch/v5 v5.6.0 // indirect
	github.com/exponent-io/jsonpath v0.0.0-20210407135951-1de76d718b3f // indirect
	github.com/fatih/color v1.13.0 // indirect
	github.com/fluxcd/pkg/apis/acl v0.1.0 // indirect
	github.com/fluxcd/pkg/apis/meta v1.0.0 // indirect
	github.com/fsnotify/fsnotify v1.6.0 // indirect
	github.com/fullstorydev/grpcurl v1.8.7 // indirect
	github.com/ghodss/yaml v1.0.0 // indirect
	github.com/go-chi/chi v4.1.2+incompatible // indirect
	github.com/go-errors/errors v1.4.2 // indirect
	github.com/go-gorp/gorp/v3 v3.1.0 // indirect
	github.com/go-jose/go-jose/v3 v3.0.0 // indirect
	github.com/go-logr/stdr v1.2.2 // indirect
	github.com/go-openapi/analysis v0.21.4 // indirect
	github.com/go-openapi/errors v0.20.3 // indirect
	github.com/go-openapi/jsonpointer v0.19.6 // indirect
	github.com/go-openapi/jsonreference v0.20.1 // indirect
	github.com/go-openapi/loads v0.21.2 // indirect
	github.com/go-openapi/runtime v0.24.2 // indirect
	github.com/go-openapi/spec v0.20.7 // indirect
	github.com/go-openapi/strfmt v0.21.3 // indirect
	github.com/go-openapi/swag v0.22.3 // indirect
	github.com/go-openapi/validate v0.22.0 // indirect
	github.com/go-playground/locales v0.14.0 // indirect
	github.com/go-playground/universal-translator v0.18.0 // indirect
	github.com/go-playground/validator/v10 v10.11.0 // indirect
	github.com/gobwas/glob v0.2.3 // indirect
	github.com/gogo/protobuf v1.3.2 // indirect
	github.com/golang-jwt/jwt v3.2.2+incompatible // indirect
	github.com/golang-jwt/jwt/v4 v4.4.3 // indirect
	github.com/golang/glog v1.0.0 // indirect
	github.com/golang/groupcache v0.0.0-20210331224755-41bb18bfe9da // indirect
	github.com/golang/mock v1.6.0 // indirect
	github.com/golang/protobuf v1.5.3 // indirect
	github.com/golang/snappy v0.0.4 // indirect
	github.com/google/btree v1.1.2 // indirect
	github.com/google/certificate-transparency-go v1.1.3 // indirect
	github.com/google/gnostic v0.6.9 // indirect
	github.com/google/go-cmp v0.5.9 // indirect
	github.com/google/go-github/v45 v45.2.0 // indirect
	github.com/google/go-querystring v1.1.0 // indirect
	github.com/google/gofuzz v1.2.0 // indirect
	github.com/google/shlex v0.0.0-20191202100458-e7afc7fbc510 // indirect
	github.com/google/trillian v1.5.0 // indirect
	github.com/google/uuid v1.3.0 // indirect
	github.com/gorilla/mux v1.8.0 // indirect
	github.com/gorilla/websocket v1.4.2 // indirect
	github.com/gosuri/uitable v0.0.4 // indirect
	github.com/gregjones/httpcache v0.0.0-20190611155906-901d90724c79 // indirect
	github.com/grpc-ecosystem/go-grpc-middleware v1.3.0 // indirect
	github.com/grpc-ecosystem/go-grpc-prometheus v1.2.0 // indirect
	github.com/grpc-ecosystem/grpc-gateway v1.16.0 // indirect
	github.com/grpc-ecosystem/grpc-gateway/v2 v2.11.3 // indirect
	github.com/hashicorp/errwrap v1.1.0 // indirect
	github.com/hashicorp/go-cleanhttp v0.5.2 // indirect
	github.com/hashicorp/go-multierror v1.1.1 // indirect
	github.com/hashicorp/go-retryablehttp v0.7.2 // indirect
	github.com/hashicorp/hcl v1.0.0 // indirect
	github.com/huandu/xstrings v1.4.0 // indirect
	github.com/imdario/mergo v0.3.13 // indirect
	github.com/in-toto/in-toto-golang v0.3.4-0.20220709202702-fa494aaa0add // indirect
	github.com/inconshreveable/mousetrap v1.1.0 // indirect
	github.com/jedisct1/go-minisign v0.0.0-20211028175153-1c139d1cc84b // indirect
	github.com/jhump/protoreflect v1.14.0 // indirect
	github.com/jmespath/go-jmespath v0.4.0 // indirect
	github.com/jmoiron/sqlx v1.3.5 // indirect
	github.com/jonboulle/clockwork v0.3.0 // indirect
	github.com/josharian/intern v1.0.0 // indirect
	github.com/json-iterator/go v1.1.12 // indirect
	github.com/klauspost/compress v1.16.5 // indirect
	github.com/kylelemons/godebug v1.1.0 // indirect
	github.com/lann/builder v0.0.0-20180802200727-47ae307949d0 // indirect
	github.com/lann/ps v0.0.0-20150810152359-62de8c46ede0 // indirect
	github.com/leodido/go-urn v1.2.1 // indirect
	github.com/letsencrypt/boulder v0.0.0-20221109233200-85aa52084eaf // indirect
	github.com/lib/pq v1.10.7 // indirect
	github.com/liggitt/tabwriter v0.0.0-20181228230101-89fcab3d43de // indirect
	github.com/magiconair/properties v1.8.6 // indirect
	github.com/mailru/easyjson v0.7.7 // indirect
	github.com/mattn/go-colorable v0.1.13 // indirect
	github.com/mattn/go-isatty v0.0.17 // indirect
	github.com/mattn/go-runewidth v0.0.14 // indirect
	github.com/matttproud/golang_protobuf_extensions v1.0.4 // indirect
	github.com/miekg/pkcs11 v1.1.1 // indirect
	github.com/mitchellh/copystructure v1.2.0 // indirect
	github.com/mitchellh/go-homedir v1.1.0 // indirect
	github.com/mitchellh/go-wordwrap v1.0.1 // indirect
	github.com/mitchellh/mapstructure v1.5.0 // indirect
	github.com/mitchellh/reflectwalk v1.0.2 // indirect
	github.com/moby/locker v1.0.1 // indirect
	github.com/moby/spdystream v0.2.0 // indirect
	github.com/moby/term v0.0.0-20221205130635-1aeaba878587 // indirect
	github.com/modern-go/concurrent v0.0.0-20180306012644-bacd9c7ef1dd // indirect
	github.com/modern-go/reflect2 v1.0.2 // indirect
	github.com/monochromegane/go-gitignore v0.0.0-20200626010858-205db1a8cc00 // indirect
	github.com/morikuni/aec v1.0.0 // indirect
	github.com/mozillazg/docker-credential-acr-helper v0.3.0 // indirect
	github.com/munnerz/goautoneg v0.0.0-20191010083416-a7dc8b61c822 // indirect
	github.com/oklog/ulid v1.3.1 // indirect
	github.com/olekukonko/tablewriter v0.0.5 // indirect
	github.com/opencontainers/image-spec v1.1.0-rc3 // indirect
	github.com/opentracing/opentracing-go v1.2.0 // indirect
	github.com/pelletier/go-toml v1.9.5 // indirect
	github.com/pelletier/go-toml/v2 v2.0.5 // indirect
	github.com/peterbourgon/diskv v2.0.1+incompatible // indirect
	github.com/pkg/browser v0.0.0-20210911075715-681adbf594b8 // indirect
	github.com/pkg/errors v0.9.1 // indirect
	github.com/pmezard/go-difflib v1.0.0 // indirect
	github.com/prometheus/client_golang v1.14.0 // indirect
	github.com/prometheus/client_model v0.3.0 // indirect
	github.com/prometheus/common v0.37.0 // indirect
	github.com/prometheus/procfs v0.8.0 // indirect
	github.com/rivo/uniseg v0.4.2 // indirect
	github.com/rubenv/sql-migrate v1.3.1 // indirect
	github.com/russross/blackfriday/v2 v2.1.0 // indirect
	github.com/sassoftware/relic v0.0.0-20210427151427-dfb082b79b74 // indirect
	github.com/secure-systems-lab/go-securesystemslib v0.4.0 // indirect
	github.com/segmentio/ksuid v1.0.4 // indirect
	github.com/sergi/go-diff v1.3.1 // indirect
	github.com/shibumi/go-pathspec v1.3.0 // indirect
	github.com/shopspring/decimal v1.3.1 // indirect
	github.com/sigstore/fulcio v0.6.0 // indirect
	github.com/sigstore/rekor v0.12.1-0.20220915152154-4bb6f441c1b2 // indirect
	github.com/sirupsen/logrus v1.9.0 // indirect
	github.com/skratchdot/open-golang v0.0.0-20200116055534-eef842397966 // indirect
	github.com/soheilhy/cmux v0.1.5 // indirect
	github.com/spf13/afero v1.9.2 // indirect
	github.com/spf13/cast v1.5.0 // indirect
	github.com/spf13/cobra v1.7.0 // indirect
	github.com/spf13/jwalterweatherman v1.1.0 // indirect
	github.com/stretchr/testify v1.8.2 // indirect
	github.com/subosito/gotenv v1.4.1 // indirect
	github.com/syndtr/goleveldb v1.0.1-0.20220721030215-126854af5e6d // indirect
	github.com/tent/canonical-json-go v0.0.0-20130607151641-96e4ba3a7613 // indirect
	github.com/thales-e-security/pool v0.0.2 // indirect
	github.com/theupdateframework/go-tuf v0.5.2 // indirect
	github.com/titanous/rocacheck v0.0.0-20171023193734-afe73141d399 // indirect
	github.com/tjfoc/gmsm v1.3.2 // indirect
	github.com/tmc/grpc-websocket-proxy v0.0.0-20201229170055-e5319fda7802 // indirect
	github.com/transparency-dev/merkle v0.0.1 // indirect
	github.com/urfave/cli v1.22.12 // indirect
	github.com/vbatts/tar-split v0.11.3 // indirect
	github.com/xanzy/go-gitlab v0.73.1 // indirect
	github.com/xeipuuv/gojsonpointer v0.0.0-20190905194746-02993c407bfb // indirect
	github.com/xeipuuv/gojsonreference v0.0.0-20180127040603-bd5ef7bd5415 // indirect
	github.com/xeipuuv/gojsonschema v1.2.0 // indirect
	github.com/xiang90/probing v0.0.0-20190116061207-43a291ad63a2 // indirect
	github.com/xlab/treeprint v1.1.0 // indirect
	go.etcd.io/bbolt v1.3.7 // indirect
	go.etcd.io/etcd/api/v3 v3.6.0-alpha.0 // indirect
	go.etcd.io/etcd/client/pkg/v3 v3.6.0-alpha.0 // indirect
	go.etcd.io/etcd/client/v2 v2.306.0-alpha.0 // indirect
	go.etcd.io/etcd/client/v3 v3.6.0-alpha.0 // indirect
	go.etcd.io/etcd/etcdctl/v3 v3.6.0-alpha.0 // indirect
	go.etcd.io/etcd/etcdutl/v3 v3.6.0-alpha.0 // indirect
	go.etcd.io/etcd/pkg/v3 v3.6.0-alpha.0 // indirect
	go.etcd.io/etcd/raft/v3 v3.6.0-alpha.0 // indirect
	go.etcd.io/etcd/server/v3 v3.6.0-alpha.0 // indirect
	go.etcd.io/etcd/tests/v3 v3.6.0-alpha.0 // indirect
	go.etcd.io/etcd/v3 v3.6.0-alpha.0 // indirect
	go.mongodb.org/mongo-driver v1.10.0 // indirect
	go.opentelemetry.io/contrib/instrumentation/google.golang.org/grpc/otelgrpc v0.40.0 // indirect
	go.opentelemetry.io/otel v1.14.0 // indirect
	go.opentelemetry.io/otel/exporters/otlp/internal/retry v1.14.0 // indirect
	go.opentelemetry.io/otel/exporters/otlp/otlptrace v1.14.0 // indirect
	go.opentelemetry.io/otel/exporters/otlp/otlptrace/otlptracegrpc v1.14.0 // indirect
	go.opentelemetry.io/otel/metric v0.37.0 // indirect
	go.opentelemetry.io/otel/sdk v1.14.0 // indirect
	go.opentelemetry.io/otel/trace v1.14.0 // indirect
	go.opentelemetry.io/proto/otlp v0.19.0 // indirect
	go.starlark.net v0.0.0-20221028183056-acb66ad56dd2 // indirect
	go.uber.org/atomic v1.10.0 // indirect
	go.uber.org/multierr v1.8.0 // indirect
	golang.org/x/crypto v0.7.0 // indirect
	golang.org/x/exp v0.0.0-20220823124025-807a23277127 // indirect
	golang.org/x/mod v0.10.0 // indirect
	golang.org/x/net v0.10.0 // indirect
	golang.org/x/oauth2 v0.7.0 // indirect
	golang.org/x/sys v0.8.0 // indirect
	golang.org/x/term v0.8.0 // indirect
	golang.org/x/text v0.9.0 // indirect
	golang.org/x/time v0.3.0 // indirect
	golang.org/x/tools v0.9.1 // indirect
	gomodules.xyz/jsonpatch/v2 v2.2.0 // indirect
	google.golang.org/appengine v1.6.7 // indirect
	google.golang.org/genproto v0.0.0-20230323212658-478b75c54725 // indirect
	google.golang.org/grpc v1.54.0 // indirect
	google.golang.org/protobuf v1.30.0 // indirect
	gopkg.in/cheggaaa/pb.v1 v1.0.28 // indirect
	gopkg.in/inf.v0 v0.9.1 // indirect
	gopkg.in/ini.v1 v1.67.0 // indirect
	gopkg.in/natefinch/lumberjack.v2 v2.0.0 // indirect
	gopkg.in/square/go-jose.v2 v2.6.0 // indirect
	gopkg.in/yaml.v2 v2.4.0 // indirect
	gopkg.in/yaml.v3 v3.0.1 // indirect
	k8s.io/apiserver v0.26.3 // indirect
	k8s.io/cli-runtime v0.26.0 // indirect
	k8s.io/client-go v0.26.3 // indirect
	k8s.io/component-base v0.26.3 // indirect
	k8s.io/klog/v2 v2.90.1 // indirect
	k8s.io/kube-openapi v0.0.0-20230109183929-3758b55a6596 // indirect
	k8s.io/kubectl v0.26.0 // indirect
	k8s.io/utils v0.0.0-20230313181309-38a27ef9d749 // indirect
	oras.land/oras-go v1.2.2 // indirect
	sigs.k8s.io/controller-runtime v0.14.6 // indirect
	sigs.k8s.io/json v0.0.0-20221116044647-bc3834ca7abd // indirect
	sigs.k8s.io/release-utils v0.7.3 // indirect
	sigs.k8s.io/structured-merge-diff/v4 v4.2.3 // indirect
)<|MERGE_RESOLUTION|>--- conflicted
+++ resolved
@@ -31,11 +31,7 @@
 	github.com/spf13/pflag v1.0.5
 	github.com/spf13/viper v1.13.0
 	go.uber.org/zap v1.24.0
-<<<<<<< HEAD
-	golang.org/x/sync v0.1.0
-=======
 	golang.org/x/sync v0.2.0
->>>>>>> 47b9ea2a
 	helm.sh/helm/v3 v3.11.3
 	k8s.io/api v0.26.3
 	k8s.io/apiextensions-apiserver v0.26.3
